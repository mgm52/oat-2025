repo.txt
<<<<<<< HEAD
__pycache__
*.egg-info
config.yaml
wandb
=======
config.yaml

###

# The following is copied from: https://raw.githubusercontent.com/github/gitignore/master/Python.gitignore
# Byte-compiled / optimized / DLL files
__pycache__/
*.py[cod]
*$py.class

# C extensions
*.so

# Distribution / packaging
.Python
build/
develop-eggs/
dist/
downloads/
eggs/
.eggs/
lib/
lib64/
parts/
sdist/
var/
wheels/
share/python-wheels/
*.egg-info/
.installed.cfg
*.egg
MANIFEST

# PyInstaller
#  Usually these files are written by a python script from a template
#  before PyInstaller builds the exe, so as to inject date/other infos into it.
*.manifest
*.spec

# Installer logs
pip-log.txt
pip-delete-this-directory.txt

# Unit test / coverage reports
htmlcov/
.tox/
.nox/
.coverage
.coverage.*
.cache
nosetests.xml
coverage.xml
*.cover
*.py,cover
.hypothesis/
.pytest_cache/
cover/

# Translations
*.mo
*.pot

# Django stuff:
*.log
local_settings.py
db.sqlite3
db.sqlite3-journal

# Flask stuff:
instance/
.webassets-cache

# Scrapy stuff:
.scrapy

# Sphinx documentation
docs/_build/

# PyBuilder
.pybuilder/
target/

# Jupyter Notebook
.ipynb_checkpoints

# IPython
profile_default/
ipython_config.py

# pyenv
#   For a library or package, you might want to ignore these files since the code is
#   intended to run in multiple environments; otherwise, check them in:
# .python-version

# pipenv
#   According to pypa/pipenv#598, it is recommended to include Pipfile.lock in version control.
#   However, in case of collaboration, if having platform-specific dependencies or dependencies
#   having no cross-platform support, pipenv may install dependencies that don't work, or not
#   install all needed dependencies.
#Pipfile.lock

# UV
#   Similar to Pipfile.lock, it is generally recommended to include uv.lock in version control.
#   This is especially recommended for binary packages to ensure reproducibility, and is more
#   commonly ignored for libraries.
#uv.lock

# poetry
#   Similar to Pipfile.lock, it is generally recommended to include poetry.lock in version control.
#   This is especially recommended for binary packages to ensure reproducibility, and is more
#   commonly ignored for libraries.
#   https://python-poetry.org/docs/basic-usage/#commit-your-poetrylock-file-to-version-control
#poetry.lock

# pdm
#   Similar to Pipfile.lock, it is generally recommended to include pdm.lock in version control.
#pdm.lock
#   pdm stores project-wide configurations in .pdm.toml, but it is recommended to not include it
#   in version control.
#   https://pdm.fming.dev/latest/usage/project/#working-with-version-control
.pdm.toml
.pdm-python
.pdm-build/

# PEP 582; used by e.g. github.com/David-OConnor/pyflow and github.com/pdm-project/pdm
__pypackages__/

# Celery stuff
celerybeat-schedule
celerybeat.pid

# SageMath parsed files
*.sage.py

# Environments
.env
.venv
env/
venv/
ENV/
env.bak/
venv.bak/

# Spyder project settings
.spyderproject
.spyproject

# Rope project settings
.ropeproject

# mkdocs documentation
/site

# mypy
.mypy_cache/
.dmypy.json
dmypy.json

# Pyre type checker
.pyre/

# pytype static type analyzer
.pytype/

# Cython debug symbols
cython_debug/

# PyCharm
#  JetBrains specific template is maintained in a separate JetBrains.gitignore that can
#  be found at https://github.com/github/gitignore/blob/main/Global/JetBrains.gitignore
#  and can be added to the global gitignore or merged into this file.  For a more nuclear
#  option (not recommended) you can uncomment the following to ignore the entire idea folder.
#.idea/

# Ruff stuff:
.ruff_cache/

# PyPI configuration file
.pypirc

###

# The following was copied from: https://github.com/github/gitignore/blob/main/Global/macOS.gitignore
# General
.DS_Store
.AppleDouble
.LSOverride
Icon[]

# Thumbnails
._*

# Files that might appear in the root of a volume
.DocumentRevisions-V100
.fseventsd
.Spotlight-V100
.TemporaryItems
.Trashes
.VolumeIcon.icns
.com.apple.timemachine.donotpresent

# Directories potentially created on remote AFP share
.AppleDB
.AppleDesktop
Network Trash Folder
Temporary Items
.apdisk
>>>>>>> 8d9a8146
<|MERGE_RESOLUTION|>--- conflicted
+++ resolved
@@ -1,10 +1,8 @@
 repo.txt
-<<<<<<< HEAD
 __pycache__
 *.egg-info
 config.yaml
 wandb
-=======
 config.yaml
 
 ###
@@ -211,5 +209,4 @@
 .AppleDesktop
 Network Trash Folder
 Temporary Items
-.apdisk
->>>>>>> 8d9a8146
+.apdisk