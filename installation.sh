--- conflicted
+++ resolved
@@ -18,11 +18,8 @@
 pip install wandb
 pip install numpy==1.26.4
 pip install git+https://github.com/dsbowen/strong_reject.git@main
-<<<<<<< HEAD
 pip install wandb
-=======
 pip install fastchat
->>>>>>> 8d9a8146
 
 # sudo apt-get install python-tk python3-tk tk-dev
 # huggingface-cli login
