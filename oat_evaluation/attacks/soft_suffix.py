--- conflicted
+++ resolved
@@ -8,15 +8,8 @@
 from oat_evaluation.attacks.attack import Attack, AttackDetails, BoxRequirement
 from oat_evaluation.llms.llm import LLM, LLMResponses
 from oat_evaluation.probes.probe import Probe
-<<<<<<< HEAD
 from oat_evaluation.utils.logs import print_mem_usage
-=======
 from oat_evaluation.utils import print_timey
-
-def print_mem_usage():
-    print(f"    [Memory allocated: {torch.cuda.memory_allocated() / 1024**2:.2f} MB]")
-    print(f"    [Memory reserved: {torch.cuda.memory_reserved() / 1024**2:.2f} MB]")
->>>>>>> e24a315b
 
 
 class SoftSuffixAttack(Attack):
