<<<<<<< HEAD
from typing import List, Tuple, Union
import numpy as np
import torch
=======
from dataclasses import dataclass
>>>>>>> 8d9a8146
import yaml
import os
import wandb

from datetime import datetime
<<<<<<< HEAD
from datasets import DatasetDict, Dataset, IterableDatasetDict, IterableDataset
=======
import torch

>>>>>>> 8d9a8146

def load_config_and_set_vars():
    # Try a few relative paths
    config_path = "config.yaml"
    if not os.path.exists(config_path):
        config_path = "oat_evaluation/config.yaml"
    if not os.path.exists(config_path):
        config_path = "../config.yaml"
    if not os.path.exists(config_path):
        raise FileNotFoundError(f"config.yaml file not found in oat_evaluation... See config_example.yaml for an example, then create your own config.yaml file.")
    with open(config_path, "r") as f:
        config = yaml.safe_load(f)
    
    os.environ["OPENAI_API_KEY"] = config["OPENAI_API_KEY"]
    os.environ["HF_HOME"] = config["HF_HOME"]
    os.environ["HF_HUB_CACHE"] = f"{config['HF_HOME']}/hub"
    os.environ["HF_TOKEN"] = config["HF_TOKEN"]
    return config

def wandb_log(name, value, step=None):
    if wandb.run:                       # safe if wandb disabled
        wandb.log({name: value}, step=step)

def print_timey(message: str):
    current_time = datetime.now().strftime('%Y-%m-%d %H:%M:%S.%f')
    print(f"[{current_time}] {message}")
<<<<<<< HEAD
    wandb_log("event", message)

def print_mem_usage():
    print(f"[Allocated: {torch.cuda.memory_allocated() / 1024**2:.2f} MB] ", end="")
    print(f"[Reserved: {torch.cuda.memory_reserved() / 1024**2:.2f} MB]")

def dataset_to_list(dataset: Union[DatasetDict, Dataset, IterableDatasetDict, IterableDataset]) -> List:
    return [{"prompt": x["prompt"], "completion": x["completion"]} for x in dataset]

def get_quantile_with_bootstrapping(data, quantile, n_bootstrap=1000, seed=42):
    # Convert data to CPU tensor if it's a CUDA tensor
    if isinstance(data, torch.Tensor) and data.device.type == 'cuda':
        data = data.cpu()
    
    # Convert to tensor if it's not already
    if not isinstance(data, torch.Tensor):
        data = torch.tensor(data)
    
    torch.manual_seed(seed)
    indices = torch.randint(0, len(data), (n_bootstrap, len(data)))
    bootstrap_samples = data[indices]
    bootstrap_quantiles = torch.quantile(bootstrap_samples, quantile, dim=1)
    return torch.mean(bootstrap_quantiles).item()
=======


# TODO: Rename this function, once I'm sure it's not used elsewhere (e.g. by Max)
def print_mem_usage(print_mem: bool = True):
    if print_mem:
        print(f"    [Memory allocated: {torch.cuda.memory_allocated() / 1024**2:.2f} MB]")
        print(f"    [Memory reserved: {torch.cuda.memory_reserved() / 1024**2:.2f} MB]")
    return torch.cuda.memory_allocated() / 1024**2

@dataclass
class FlopCounter:
    num_flops: int = 0
    # num_activations: int = 0

def calculate_flops(model_size, num_tokens, include_backward=False):
    """
    Calculate approximate FLOPs for transformer operations.
    
    Args:
        model_size: Number of parameters in the model
        num_tokens: Number of tokens processed
        include_backward: Whether to include backward pass (typically 2x forward)
    
    Returns:
        Estimated number of FLOPs
    """
    # Basic estimate: k × d × 2, where k is tokens and d is model size
    forward_flops = num_tokens * model_size * 2
    
    # Backward pass is approximately 2x the forward pass
    if include_backward:
        return forward_flops * 3
    else:
        return forward_flops
>>>>>>> 8d9a8146
<|MERGE_RESOLUTION|>--- conflicted
+++ resolved
@@ -1,21 +1,15 @@
-<<<<<<< HEAD
 from typing import List, Tuple, Union
 import numpy as np
 import torch
-=======
 from dataclasses import dataclass
->>>>>>> 8d9a8146
 import yaml
 import os
 import wandb
 
 from datetime import datetime
-<<<<<<< HEAD
 from datasets import DatasetDict, Dataset, IterableDatasetDict, IterableDataset
-=======
 import torch
 
->>>>>>> 8d9a8146
 
 def load_config_and_set_vars():
     # Try a few relative paths
@@ -42,7 +36,6 @@
 def print_timey(message: str):
     current_time = datetime.now().strftime('%Y-%m-%d %H:%M:%S.%f')
     print(f"[{current_time}] {message}")
-<<<<<<< HEAD
     wandb_log("event", message)
 
 def print_mem_usage():
@@ -66,7 +59,6 @@
     bootstrap_samples = data[indices]
     bootstrap_quantiles = torch.quantile(bootstrap_samples, quantile, dim=1)
     return torch.mean(bootstrap_quantiles).item()
-=======
 
 
 # TODO: Rename this function, once I'm sure it's not used elsewhere (e.g. by Max)
@@ -100,5 +92,4 @@
     if include_backward:
         return forward_flops * 3
     else:
-        return forward_flops
->>>>>>> 8d9a8146
+        return forward_flops