--- conflicted
+++ resolved
@@ -5,10 +5,12 @@
 
 import torch
 
+
 class TokenSelectionMethod(Enum):
     ALL_RESPONSE = "all_response"
     LAST_RESPONSE_TOKEN = "last_response_token"
     LAST_USER_TOKEN = "last_user_token"
+
 
 class ExposedActivationsRequest():
     # TODO: add argument for funcions to run over extracted layers during forward pass (via hooks)
@@ -16,12 +18,9 @@
         self.extract_layers_indices = extract_layers_indices
         self.token_selection_method = token_selection_method
 
+
 class LLMResponses():
-<<<<<<< HEAD
-    def __init__(self, responses_strings: List[str], responses_logits: Optional[list[torch.Tensor]], activation_layers: Optional[list[list[torch.Tensor]]]):
-=======
-    def __init__(self, responses_strings: List[str], responses_logits: List[torch.Tensor], activation_layers: Optional[List[List[torch.Tensor]]] = None):
->>>>>>> e24a315b
+    def __init__(self, responses_strings: List[str], responses_logits: Optional[list[torch.Tensor]], activation_layers: Optional[list[list[torch.Tensor]]] = None):
         """
         Initialize LLMResponses with generated responses, logits, and activation layers.
         
@@ -72,6 +71,7 @@
         return LLMResponses(responses_strings=self.responses_strings + other.responses_strings,
                             responses_logits=responses_logits,
                             activation_layers=activation_layers)
+
 
 class LLM(ABC):
     @abstractmethod
