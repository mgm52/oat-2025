from abc import ABC, abstractmethod
import collections
from enum import Enum
import time
from typing import Callable, List, Dict, Any, Optional, Tuple, Union

import torch

from transformers import AutoModelForCausalLM, AutoTokenizer
from oat_evaluation.llms.llm import LLM, ExposedActivationsRequest, LLMResponses, TokenSelectionMethod
from oat_evaluation.utils import print_timey
from contextlib import contextmanager

@contextmanager
def add_fwd_hooks(module_forward_pre_hooks: List[Tuple[torch.nn.Module, Callable]]):
    handles = []
    try:
        for module, hook_fn in module_forward_pre_hooks:
            handle = module.register_forward_pre_hook(hook_fn)
            handles.append(handle)
        yield
    finally:
        # Remove all hooks
        for handle in handles:
            handle.remove()

class AutoLLM(LLM):

    def __init__(self, model_path, dtype=torch.bfloat16, debug_mode=False):
        self.debug_mode = debug_mode
        print_timey(f"Loading model from {model_path}...")

        self._model = AutoModelForCausalLM.from_pretrained(
            model_path, device_map="cuda", torch_dtype=dtype, trust_remote_code=True
        )
        print_timey("Model loaded. Loading tokenizer...")
        self._tokenizer = AutoTokenizer.from_pretrained("/workspace/llama")
        print_timey("Tokenizer loaded.")

        self.prepare_model()

    @property
    def num_params(self) -> int:
        return self._num_params

    def set_offsets(self, target_layer_offset: int = 0, target_token_start_offset: int = 0, target_token_end_offset: int = 0):
        self.target_layer_offset = target_layer_offset
        self.target_token_start_offset = target_token_start_offset
        self.target_token_end_offset = target_token_end_offset
        print(f"Set offsets: target_layer_offset = {self.target_layer_offset}, target_token_start_offset = {self.target_token_start_offset}, target_token_end_offset = {self.target_token_end_offset}")

    def prepare_model(self):
        print(f"Preparing model...")

        self._num_params = self._model.num_parameters()

        # Consider disabling grad here, until an attack is run...?
        # Pad from left, in case we run a soft-suffix attack...
        self._tokenizer.padding_side = "left"
        if self._tokenizer.pad_token:
            pass
        elif self._tokenizer.unk_token:
            self._tokenizer.pad_token_id = self._tokenizer.unk_token_id
        elif self._tokenizer.eos_token:
            self._tokenizer.pad_token_id = self._tokenizer.eos_token_id
        else:
            self._tokenizer.add_special_tokens({"pad_token": "<|pad|>"})

        self._model.generation_config.pad_token_id = self._tokenizer.pad_token_id

        # Transformer blocks in a list; useful for extracting activations
        self._model_block_modules = self._get_block_modules()
        self._model_embedding_layer = self._model.get_input_embeddings()

        # Get pad token in other forms
        self.pad_token_id = torch.tensor(self._tokenizer.pad_token_id, device='cuda').unsqueeze(0).unsqueeze(0)
        self.pad_embedding = self._token_ids_to_embeddings(self.pad_token_id).to(self.dtype).detach()

        self._figure_out_chat_function()

        if self.debug_mode:
            print(f"Loaded model with left-padding token: {self._tokenizer.pad_token}")

    # TODO: write unit tests to check that size of logits etc is consistent across different input types...
    # And check that the first "prediction" logit corresponds to the first response token...
    def generate_responses(
        self,
        prompts: Union[List[str], List[torch.Tensor], list[list[dict]]],
        exposed_activations_request: Optional[ExposedActivationsRequest] = None,
        max_new_tokens: int = 64
    ) -> LLMResponses:
        """
        Generate responses for the given prompts using the model.
        
        Args:
            prompts: The prompts to generate responses for. Accepted formats include:
                list[str]: list of prompt strings
                list[torch.Tensor]: list of tensors, each representing a prompt
                list[list[dict]]: list of conversations, e.g. [[{"role": "user", "content": ...}, ...]]
            exposed_activations_request: Request specifying which activation layers to extract
            
        Returns:
            LLMResponses containing the generated responses, their logits, and the extracted activation layers.
        """
        # Check if we need to split into batches
        batch_size = 16
        if len(prompts) > batch_size:
            # Split prompts into batches and process each batch
            all_responses = []
            all_logits = []
            all_activations = []
            
            for i in range(0, len(prompts), batch_size):
                batch_prompts = prompts[i:i+batch_size]
                batch_result = self.generate_responses(
                    batch_prompts,
                    exposed_activations_request=exposed_activations_request,
                    max_new_tokens=max_new_tokens
                )
                
                all_responses.extend(batch_result.responses_strings)
                all_logits.extend(batch_result.responses_logits)
                
                if batch_result.activation_layers is not None:
                    all_activations.extend(batch_result.activation_layers)
                
            return LLMResponses(
                responses_strings=all_responses,
                responses_logits=all_logits,
                activation_layers=all_activations if exposed_activations_request else None
            )

        if isinstance(prompts[0], str) or isinstance(prompts[0], list):
            if isinstance(prompts[0], list):
                # Conversation histories
                assert isinstance(prompts[0][0], dict)
                messages = prompts
            else:
                # Add special token chat template & padding!
                messages = [
                    [{"role": "user", "content": prompt}]
                    for prompt in prompts
                ]
            tokenized_chat = self._tokenizer.apply_chat_template(
                messages,
                tokenize=True,
                add_generation_prompt=True,
                padding=True,
                return_tensors="pt",
                return_dict=True
            ).to(self._model.device)

            if self.debug_mode:
<<<<<<< HEAD
                print(f"About to forward with tokenized_chat: {tokenized_chat}")
                print(f"About to forward with tokenized_chat.input_ids.shape: {tokenized_chat['input_ids'].shape}")
                print(f"About to forward with tokenized_chat.attention_mask.shape: {tokenized_chat['attention_mask'].shape}")
=======
                print_timey(f"About to generate with tokenized_chat: {tokenized_chat}")
                print_timey(f"About to generate with tokenized_chat.input_ids.shape: {tokenized_chat['input_ids'].shape}")
>>>>>>> e24a315b
            
            outputs = self._model.generate(**tokenized_chat, return_dict_in_generate=True, max_new_tokens=max_new_tokens)
            if self.debug_mode:
                print_timey(f"Model generation complete. Decoding...")
            start_length = tokenized_chat["input_ids"].shape[1]

            decoded_responses = [
                self._tokenizer.decode(seq[start_length:], skip_special_tokens=True)
                for seq in outputs.sequences
            ]

            if self.debug_mode:
                print_timey(f"Outputs.sequences: {outputs.sequences}")
                print_timey(f"Decoded responses (len {len(decoded_responses)}): {decoded_responses}")

            del outputs

<<<<<<< HEAD
            # TODO: Update generate_responses_forced() to also handle full conversations
            #   list[list[dict]]: list of conversations, e.g. [[{"role": "user", "content": ...}, ...]]
            if isinstance(prompts[0], str):
                forced_responses = self.generate_responses_forced(
                    prompts,
                    decoded_responses,
                    exposed_activations_request=exposed_activations_request
                )
=======
            if self.debug_mode:
                print_timey(f"Force-forwarding responses to get logits & activations...")
            forced_responses = self.generate_responses_forced(
                prompts,
                decoded_responses,
                exposed_activations_request=exposed_activations_request
            )
            if self.debug_mode:
                print_timey(f"Force-forwarding complete. Returning LLMResponses!")

            return LLMResponses(
                responses_strings=decoded_responses,
                responses_logits=forced_responses.responses_logits,
                activation_layers=forced_responses.activation_layers if exposed_activations_request else None
            )
>>>>>>> e24a315b

                return LLMResponses(
                    responses_strings=decoded_responses,
                    responses_logits=forced_responses.responses_logits,
                    activation_layers=forced_responses.activation_layers if exposed_activations_request else None
                )
            else:
                return LLMResponses(decoded_responses, None, None)
        else:
            responses_embeddings = []

            gen_embeddings = [self._embeddings_to_gen_embeddings(prompt_embedding.unsqueeze(0)) for prompt_embedding in prompts]
            if self.debug_mode: print(f"Generated gen embeddings of shapes {[e.shape for e in gen_embeddings]}...")
            # now perform left-padding
            gen_embeddings_tensor, attention_masks = self._left_pad_embeddings(gen_embeddings)
            if self.debug_mode: print_timey(f"Turned into padded tensor of shape {gen_embeddings_tensor.shape}, with attention masks of shape {attention_masks.shape}... About to generate!")

            outputs = self._model.generate(inputs_embeds=gen_embeddings_tensor, attention_mask=attention_masks, return_dict_in_generate=True, max_new_tokens=max_new_tokens)
            start_length = gen_embeddings_tensor.shape[1]

            if self.debug_mode: print_timey(f"Generation complete. Outputs.sequences (len {len(outputs.sequences)}), shapes {[s.shape for s in outputs.sequences]}: {outputs.sequences}")

            decoded_responses = [
                self._tokenizer.decode(seq, skip_special_tokens=True)
                for seq in outputs.sequences
            ]
            del outputs
            if self.debug_mode: print(f"Decoded responses (len {len(decoded_responses)}): {decoded_responses}")

            # Convert to embeddings
            responses_embeddings = [self.string_to_embedding(response) for response in decoded_responses]
            if self.debug_mode: print(f"Responses embeddings (len {len(responses_embeddings)}) shapes {[e.shape for e in responses_embeddings]}...")

            forced_responses = self.generate_responses_forced(
                prompts,
                responses_embeddings,
                exposed_activations_request=exposed_activations_request
            )

            return LLMResponses(
                responses_strings=decoded_responses,
                responses_logits=forced_responses.responses_logits,
                activation_layers=forced_responses.activation_layers if exposed_activations_request else None
            )

    @property
    def device(self) -> torch.device:
        return self._model.device

    def _left_pad_embeddings(
        self,
        embeddings: List[torch.Tensor]
    ) -> Tuple[torch.Tensor, torch.Tensor]:
        """
        Left-pad a list of embeddings (each of shape (1, seq_len_i, embedding_size))
        to the same max sequence length using the given pad_embedding (1, 1, embedding_size).

        Returns:
            A tensor of shape (batch_size, max_seq_len, embedding_size)
        """
        # Ensure pad_embedding is the correct shape
        assert self.pad_embedding.dim() == 3 and self.pad_embedding.size(0) == 1 and self.pad_embedding.size(1) == 1

        embedding_size = self.pad_embedding.size(-1)
        seq_lens = [emb.size(1) for emb in embeddings]
        max_seq_len = max(seq_lens)

        padded_embeddings = []
        attention_masks = []
        for emb in embeddings:
            seq_len = emb.size(1)
            pad_len = max_seq_len - seq_len
            if pad_len > 0:
                # Repeat self.pad_embedding to match pad_len
                padding = self.pad_embedding.expand(1, pad_len, embedding_size)
                padded = torch.cat([padding, emb], dim=1)
                attention_mask = torch.cat([torch.zeros(1, pad_len), torch.ones(1, seq_len)], dim=1)
            else:
                padded = emb
                attention_mask = torch.ones(1, seq_len)
            padded_embeddings.append(padded)
            attention_masks.append(attention_mask)

        embeddings = torch.cat(padded_embeddings, dim=0).to(self._model.device)  # (batch_size, max_seq_len, embedding_size)
        attention_masks = torch.cat(attention_masks, dim=0).to(self._model.device)  # (batch_size, max_seq_len)
        return embeddings, attention_masks


    def _figure_out_chat_function(self):
        # Let's try to figure out how to turn embeddings into chat-template embeddings!
        # First, let's establish what "chat-template" embed we actually want.
        # i.e. let's embed pre and post chat and compare them...

        prompt = "How to bake?"
        response = "This is how."

        # Returns (batch_size, seq_len, vocab_size)
        prompt_token_ids = self._tokenizer(prompt, return_tensors="pt", add_special_tokens=False).to("cuda")
        prompt_embeddings = self._model_embedding_layer(prompt_token_ids["input_ids"])
        response_token_ids = self._tokenizer(response, return_tensors="pt", add_special_tokens=False).to("cuda")
        response_embeddings = self._model_embedding_layer(response_token_ids["input_ids"])

        messages = [
            [
                {"role": "user", "content": prompt},
                {"role": "assistant", "content": response}
            ]
        ]
        chat_token_ids = self._tokenizer.apply_chat_template(
            messages,
            tokenize=True,
            add_generation_prompt=False,
            padding=True,
            return_tensors="pt",
            return_dict=True
        ).to("cuda")
        chat_embeddings = self._model_embedding_layer(chat_token_ids["input_ids"])

        prompt_insertion_index = -1
        response_insertion_index = -1
        for i in range(chat_embeddings.shape[1]):
            if chat_embeddings[0, i].equal(prompt_embeddings[0, 0]) and prompt_insertion_index == -1:
                # Insertion here!
                if self.debug_mode:
                    print(f"Found chat template intro length {i}, outro length {chat_embeddings.shape[1] - i - prompt_embeddings.shape[1]}")
                prompt_insertion_index = i
            if chat_embeddings[0, i].equal(response_embeddings[0, 0]):
                response_insertion_index = i
                break

        if prompt_insertion_index == -1 or response_insertion_index == -1:
            raise ValueError("Failed to find insertion index for prompt or response")

        self._chat_intro = chat_embeddings[0, :prompt_insertion_index].unsqueeze(0).detach() # shape (1, intro_len)
        self._chat_middle = chat_embeddings[0, prompt_insertion_index+prompt_embeddings.shape[1]:response_insertion_index].unsqueeze(0).detach() # shape (1, middle_len)
        self._chat_outro = chat_embeddings[0, response_insertion_index+response_embeddings.shape[1]:].unsqueeze(0).detach() # shape (1, outro_len)
        self._chat_outro_token_ids = chat_token_ids["input_ids"][0, response_insertion_index+response_embeddings.shape[1]:].detach() # shape (outro_len)

        # Expects prompt and response to be of shape (batch_size, seq_len, ...)
        self._embeddings_to_chat_embeddings = lambda prompt, response: torch.cat((self._chat_intro, prompt, self._chat_middle, response, self._chat_outro), dim=1)
        self._embeddings_to_gen_embeddings = lambda prompt: torch.cat((self._chat_intro, prompt, self._chat_middle), dim=1)
        
    def string_to_token_ids(self, input_string, add_response_ending=False):
        """Output shape (seq_len)"""
        #print_timey(f"String to token ids: input string of length {len(input_string)}...")
        input_tokens = self._tokenizer(input_string, return_tensors="pt", add_special_tokens=False)["input_ids"][0].to(self._model.device)
        if add_response_ending:
            if self.debug_mode:
                print_timey(f"Adding response ending of length {self._chat_outro_token_ids.shape[0]} (specifically: {self._chat_outro_token_ids}) to input tokens of length {input_tokens.shape[0]}...")
            return torch.cat((input_tokens, self._chat_outro_token_ids), dim=0)
        else:
            if self.debug_mode:
                print_timey(f"String to token ids: returning tokens of length {input_tokens.shape[0]}...")
            return input_tokens

    def _token_ids_to_embeddings(self, token_ids: torch.Tensor) -> torch.Tensor:
        """Expects input shape (batch_size, seq_len). Outputs shape (batch_size, seq_len, embedding_size)."""
        return self._model_embedding_layer(token_ids)

    def generate_responses_forced(
        self,
        prompts_or_embeddings: Union[List[str], List[torch.Tensor]],
        target_responses_or_embeddings: Union[List[str], List[torch.Tensor]],
        exposed_activations_request: Optional[ExposedActivationsRequest] = None,
        add_response_ending: bool = False,
    ) -> LLMResponses:
        """
        Generate responses for the given prompts using the model, while forcing the outputs.
        This function is useful for extracting activations & logits for a target response, e.g. for soft-suffix attacks.
        
        Args:
            prompts_or_embeddings: The prompts to generate responses for, as a list of strings or of naked embeddings (i.e. no special tokens or padding). Each of shape (seq_len (varying), embedding_size), or a string.
            target_responses_or_embeddings: The target responses to force the model to generate. Each of shape (seq_len (varying), embedding_size), or a string.
            exposed_activations_request: Request specifying which activation layers to extract
            
        Returns:
            LLMResponses containing the generated responses, their logits, and the extracted activation layers.
        """

        # Check if we need to split into batches
        batch_size = 16
        if len(prompts_or_embeddings) > batch_size:
            # Split prompts and responses into batches and process each batch
            all_responses = []
            all_logits = []
            all_activations = []
            
            for i in range(0, len(prompts_or_embeddings), batch_size):
                batch_prompts = prompts_or_embeddings[i:i+batch_size]
                batch_responses = target_responses_or_embeddings[i:i+batch_size]
                batch_result = self.generate_responses_forced(
                    batch_prompts,
                    batch_responses,
                    exposed_activations_request=exposed_activations_request,
                    add_response_ending=add_response_ending
                )
                
                all_responses.extend(batch_result.responses_strings)
                all_logits.extend(batch_result.responses_logits)
                
                if batch_result.activation_layers is not None:
                    all_activations.extend(batch_result.activation_layers)
                
            return LLMResponses(
                responses_strings=all_responses,
                responses_logits=all_logits,
                activation_layers=all_activations if exposed_activations_request else None
            )
        
        if self.debug_mode:
            print_timey(f"Generating responses forced for {len(prompts_or_embeddings)} prompts...")

        assert len(prompts_or_embeddings) == len(target_responses_or_embeddings)
        if isinstance(prompts_or_embeddings[0], torch.Tensor):
            assert isinstance(target_responses_or_embeddings[0], torch.Tensor)
            assert len(prompts_or_embeddings[0].shape) == 2
            assert len(target_responses_or_embeddings[0].shape) == 2

            # check dtypes
            assert prompts_or_embeddings[0].dtype == target_responses_or_embeddings[0].dtype, f"Prompts and target responses must have the same dtype, but got {prompts_or_embeddings[0].dtype} and {target_responses_or_embeddings[0].dtype}"
            assert prompts_or_embeddings[0].dtype == self.dtype, f"Prompts and target responses must have the same dtype as the model, but got {prompts_or_embeddings[0].dtype} and {self.dtype}"

            # add batch dimension
            prompts_or_embeddings = [prompt.unsqueeze(0) for prompt in prompts_or_embeddings]
            target_responses_or_embeddings = [response.unsqueeze(0) for response in target_responses_or_embeddings]
        else:
            assert isinstance(prompts_or_embeddings[0], str)
            assert isinstance(target_responses_or_embeddings[0], str)

        # Set up hooks for extracting activations
        raw_activations_list = [] # Will store list[tensor(batch, seq, hidden)]
        fwd_extraction_hooks = []
        if exposed_activations_request:
            target_layers_raw = [li + self.target_layer_offset for li in exposed_activations_request.extract_layers_indices]
            target_layers = [li for li in target_layers_raw if li >= 0 and li < len(self._model_block_modules)]
            if len(target_layers_raw) != len(target_layers):
                print(f"WARNING: Some target layers were out of range, so we ignored them. Target layers raw length: {len(target_layers_raw)}, target layers filtered length: {len(target_layers)}")
            
            # Make raw_activations_list the right size initially
            raw_activations_list = [None] * len(target_layers)

            # Modified hook to place tensor at the correct index
            def activation_extraction_hook_simple(destination: List[Optional[torch.Tensor]], index: int, debug_mode: bool = False):
                def hook_fn(module, input):
                    # Ensure list is mutable if needed (though pre-sized should be ok)
                    if debug_mode:
                        print(f"Hook for layer index {index} triggered with input[0] shape: {input[0].shape}")
                    # Store the *single* full activation tensor for this layer/pass
                    destination[index] = input[0]
                return hook_fn

            fwd_extraction_hooks = [(
                    self._model_block_modules[layer],
                    activation_extraction_hook_simple(destination=raw_activations_list, index=i, debug_mode=self.debug_mode)
                ) for i, layer in enumerate(target_layers)
            ]

        if isinstance(prompts_or_embeddings[0], str) or isinstance(prompts_or_embeddings[0], list):
            # Add special token chat template & padding!
            if isinstance(prompts_or_embeddings[0], str):
                messages = [
                    [
                        {"role": "user", "content": prompt},
                        {"role": "assistant", "content": target_response}
                    ]
                    for prompt, target_response in zip(prompts_or_embeddings, target_responses_or_embeddings)
                ]
            else:
                messages = prompts_or_embeddings
                for conv, target_response in zip(prompts_or_embeddings, target_responses_or_embeddings):
                    conv.append({"role": "assistant", "content": target_response})
            tokenized_chat = self._tokenizer.apply_chat_template(
                messages,
                tokenize=True,
                add_generation_prompt=False,
                padding=True,
                return_tensors="pt",
                return_dict=True
            ).to(self._model.device)
            if self.debug_mode:
                print(f"Tokenized chat: {tokenized_chat}")
                print(f"About to forward with tokenized_chat, with input_ids.shape: {tokenized_chat['input_ids'].shape}")
            if self.debug_mode:
                print_timey(f"About to force-forward string inputs...")
            with add_fwd_hooks(fwd_extraction_hooks):
                outputs = self._model.forward(**tokenized_chat)
            if self.debug_mode:
                print_timey(f"Force-forwarding complete. Now turning strings into token ids...")
            original_response_lengths = [self.string_to_token_ids(response).shape[0] for response in target_responses_or_embeddings]
        else:
            chat_embeddings = [self._embeddings_to_chat_embeddings(prompt, response) for prompt, response in zip(prompts_or_embeddings, target_responses_or_embeddings)]
            if self.debug_mode:
                print(f"Chat embeddings: {chat_embeddings}")
            chat_embeddings_tensor, attention_masks = self._left_pad_embeddings(chat_embeddings)
            if self.debug_mode:
                print(f"Chat embeddings tensor: {chat_embeddings_tensor}")
                print(f"Attention masks: {attention_masks}")
                print(f"About to forward with embeddings tensor shape: {chat_embeddings_tensor.shape}")
            if self.debug_mode:
                print_timey(f"About to force-forward embedding inputs...")
            with add_fwd_hooks(fwd_extraction_hooks):
                outputs = self._model.forward(
                    inputs_embeds=chat_embeddings_tensor,
                    attention_mask=attention_masks,
                    #use_cache=False # test to try preventing graph issues...
                )
            if self.debug_mode:
                print_timey(f"Force-forwarding complete.")
            original_response_lengths = [response.shape[1] for response in target_responses_or_embeddings]

        if self.debug_mode:
            print(f"Outputs: {outputs}")
            print(f"Outputs.logits.shape: {outputs.logits.shape}") # shape (batch_size, seq_len, vocab_size)

        # Now we just need to trim the logits down to the response prediction only...
        if self.debug_mode:
            print(f"Original response lengths: {original_response_lengths}")
        

        trimmed_logits = []
        for i, response_length in enumerate(original_response_lengths):
            response_start = outputs.logits.shape[1]-self._chat_outro.shape[1]-response_length-1
            response_end = outputs.logits.shape[1]-self._chat_outro.shape[1]-1

            if add_response_ending:
                if self.debug_mode:
                    print(f"Althrough ordinarily we'd trim to {response_start}:{response_end}, we're adding the response ending back on, so including all of end except final...")
                response_logits = outputs.logits[i, response_start:-1]
                if self.debug_mode:
                    print(f"We got response start {response_start} for response {i} of length {response_length}, including chat outro of length {self._chat_outro.shape[1]}... So appending logits of shape {response_logits.shape}")
            else:
                response_logits = outputs.logits[i, response_start:response_end]
                if self.debug_mode:
                    print(f"We got response start {response_start} and end {response_end} for response {i} of length {response_length}... So appending logits of shape {response_logits.shape}")
            trimmed_logits.append(response_logits)
        
        decoded_responses = [self._logits_to_strings(logit.unsqueeze(0))[0] for logit in trimmed_logits]

        if self.debug_mode:
            print(f"Decoded responses: {decoded_responses}")

        # --- Process Activations ---
        final_activation_layers = None
        if exposed_activations_request and raw_activations_list and all(t is not None for t in raw_activations_list):
            # Desired output structure: list[list[tensor(num_tokens, hidden)]]
            # Outer list: batch_size
            # Inner list: num_req_layers
            final_activation_layers = [[] for _ in range(len(prompts_or_embeddings))]

            if self.debug_mode:
                # map[batch_idx][layer_idx] = (start_idx, end_idx)
                slice_map = [
                    [None] * len(raw_activations_list)
                    for _ in range(len(prompts_or_embeddings))
                ]


            # raw_activations_list contains tensors of shape (batch, seq, hidden)
            for layer_idx, full_layer_activation in enumerate(raw_activations_list):
                 # full_layer_activation shape: (batch_size, activation_seq_len, hidden_size)
                 activation_seq_len = full_layer_activation.shape[1] # Use actual seq len from activation

                 for batch_idx in range(len(prompts_or_embeddings)):
                    response_length = original_response_lengths[batch_idx]
                    # Recalculate start/end based on *activation* sequence length
                    # NOTE: Activation seq len might differ slightly from logit seq len depending on model/hook timing,
                    # but often they are the same for pre-hooks. Use the activation tensor's shape.
                    act_slice_start = activation_seq_len - self._chat_outro.shape[1] - response_length - 1 + self.target_token_start_offset
                    act_slice_end = activation_seq_len - self._chat_outro.shape[1] - 1 + self.target_token_end_offset

                    if add_response_ending:
                         act_slice_end = activation_seq_len - 1 # Include tokens for outro

                    if self.debug_mode and slice_map is not None and len(slice_map) > batch_idx and slice_map[batch_idx] is not None and len(slice_map[batch_idx]) > layer_idx:
                        slice_map[batch_idx][layer_idx] = (act_slice_start, act_slice_end)

                    # Basic validation for activation slice indices
                    if act_slice_start < 0 or act_slice_end > activation_seq_len or act_slice_start >= act_slice_end:
                        print(f"Warning: Invalid activation slice for layer {layer_idx}, batch item {batch_idx}. Start: {act_slice_start}, End: {act_slice_end}, ActSeqLen: {activation_seq_len}, RespLen: {response_length}. Adjusting slice indices...")
                        # Getting hidden size correctly:
                        act_slice_start = max(0, act_slice_start)
                        act_slice_end = min(activation_seq_len, act_slice_end)
                        print(f"Adjusted slice indices: Start: {act_slice_start}, End: {act_slice_end}")

                    # Select the slice for this batch item and this layer
                    token_activations = full_layer_activation[batch_idx, act_slice_start:act_slice_end, :]
                    # token_activations shape: (num_req_tokens, hidden_size)

                    if False and self.debug_mode and final_activation_layers:
                        for batch_idx, logit in enumerate(trimmed_logits):
                            # 1) token strings
                            pred_ids     = logit.argmax(dim=-1)
                            pred_tokens  = self._tokenizer.convert_ids_to_tokens(pred_ids.tolist())
                            print(f"[Debug] Response {batch_idx} tokens: {list(enumerate(pred_tokens))}")

                            # 2) activations
                            for layer_idx, acts in enumerate(final_activation_layers[batch_idx]):
                                if slice_map is not None and len(slice_map) > batch_idx and slice_map[batch_idx] is not None and len(slice_map[batch_idx]) > layer_idx and slice_map[batch_idx][layer_idx] is not None:
                                    start, end = slice_map[batch_idx][layer_idx]
                                    full_len   = raw_activations_list[layer_idx].shape[1]

                                    kept = end - start
                                    trimmed = full_len - kept
                                    print(f"[Debug]  Layer {layer_idx}: full_seq={full_len}, kept_range={start}:{end} "
                                        f"({kept} tokens kept, {trimmed} trimmed), acts.shape={tuple(acts.shape)}")

                                    # per‐index status
                                    status = [(i, 'kept' if start <= i < end else 'trimmed')
                                            for i in range(full_len)]
                                    print(f"[Debug]    indices: {status}")

                                    # sanity check
                                    assert acts.shape[0] == len(pred_tokens), (
                                        f"Mismatch on batch {batch_idx}, layer {layer_idx}: "
                                        f"{acts.shape[0]} activations vs {len(pred_tokens)} tokens"
                                    )

                    # Append to the correct place in the final structure
                    final_activation_layers[batch_idx].append(token_activations)

            if self.debug_mode:
                 print(f"Processed activation structure: {len(final_activation_layers)} batch items.")
                 if final_activation_layers:
                     print(f"First batch item has {len(final_activation_layers[0])} layers.")
                     if final_activation_layers[0]:
                         print(f"First layer tensor shape for first batch item: {final_activation_layers[0][0].shape}")

        if self.debug_mode:
            print_timey(f"Returning LLMResponses from forced forward!")

        return LLMResponses(
            responses_strings=decoded_responses,
            responses_logits=trimmed_logits, # list length (batch_size), each element shape (response_length (varying), vocab_size)
            activation_layers=final_activation_layers # list (batch_size) -> list (num_req_layers) -> tensor (num_req_tokens, hidden_size)
        )

    def string_to_embedding(self, string: str) -> torch.Tensor:
        """Converts a prompt/response string to a "naked" embedding tensor. i.e. Does not add any special tokens or padding. Returns shape (seq_len, embedding_size)"""

        return self._token_ids_to_embeddings(self.string_to_token_ids(string).unsqueeze(0))[0]

    def _get_block_modules(self) -> List[torch.nn.Module]:
        """Get the transformer block modules for hooking."""
        blocks = []
        for name, module in self._model.named_modules():
            # For Gemma models, the transformer blocks are in model.layers
            if isinstance(module, torch.nn.Module) and hasattr(module, 'self_attn'):
                blocks.append(module)
        return blocks

    def _logits_to_strings(self, logits: torch.Tensor) -> List[str]:
        """Converts a logits tensor to a list of strings. Expects shape (batch_size, seq_len, vocab_size)."""
        return self._tokenizer.batch_decode(torch.argmax(logits, dim=-1), skip_special_tokens=False)

    @property
    def num_layers(self) -> int:
        """The number of transformer blocks in the model (i.e. the max number of activation layers to extract)"""
        return len(self._model_block_modules)

    @property
    def vocab_size(self) -> int:
        """The size of the vocabulary of the model (number of possible tokens, i.e. number of columns in the logits tensor)"""
        return len(self._tokenizer)

    @property
    def embedding_size(self) -> int:
        """The number of columns in embedding tensors"""
        return self._model_embedding_layer.embedding_dim

    @property
    def name(self) -> str:
        """The name of the model"""
        return self.__class__.__name__

    @property
    def dtype(self) -> torch.dtype:
        """The dtype of the model"""
        return self._model.dtype

    # TODO: consider how to support attacks injected into activation space...
    # We'll need to be able to extract activations, give them to an arbitrary attack function, then continue generation....
    # I expect we can just add a sort of custom hooks feature into ActivationRequest.

if __name__ == "__main__":
    llm = AutoLLM("/workspace/gemma_2_9b_instruct", debug_mode=True)
    prompts = ["How to bake?", "What is 2+2?"]
    responses = ["First, mix the ingredients.", "4"]

    print("\nSTRING SPACE FORCE:\n")

    resp1 = llm.generate_responses_forced(prompts, responses)
    print(resp1.responses_strings)

    print("\nEMBEDDING SPACE FORCE:\n")

    prompt_embeds = [llm.string_to_embedding(prompt) for prompt in prompts]
    resp_embeds = [llm.string_to_embedding(response) for response in responses]
    resp2 = llm.generate_responses_forced(prompt_embeds, resp_embeds)
    print(resp2.responses_strings)

    print("\nSTRING SPACE GENERATION:\n")

    output = llm.generate_responses(["Hello, how are you?"], ExposedActivationsRequest(extract_layers_indices=[0], token_selection_method=TokenSelectionMethod.ALL_RESPONSE))
    print(output.responses_strings)
    print(output.responses_logits)
    print(len(output.responses_logits))
    print(output.responses_logits[0].shape)

    # TODO: check activation shape...
    print(output.activation_layers)
    print(len(output.activation_layers))
    print(len(output.activation_layers[0]))
    print(output.activation_layers[0][0].shape)

    print("\nEMBEDDING SPACE GENERATION:\n")

    output = llm.generate_responses([llm.string_to_embedding("Hello, how are you?")], ExposedActivationsRequest(extract_layers_indices=[0], token_selection_method=TokenSelectionMethod.ALL_RESPONSE))
    print(output.responses_strings)
    print(output.responses_logits)
    print(len(output.responses_logits))
    print(output.responses_logits[0].shape)

    # TODO: check activation shape...
    print(output.activation_layers)
    print(len(output.activation_layers))
    print(len(output.activation_layers[0]))
    print(output.activation_layers[0][0].shape)<|MERGE_RESOLUTION|>--- conflicted
+++ resolved
@@ -4,6 +4,7 @@
 import time
 from typing import Callable, List, Dict, Any, Optional, Tuple, Union
 
+from prompt_toolkit import prompt
 import torch
 
 from transformers import AutoModelForCausalLM, AutoTokenizer
@@ -151,14 +152,9 @@
             ).to(self._model.device)
 
             if self.debug_mode:
-<<<<<<< HEAD
-                print(f"About to forward with tokenized_chat: {tokenized_chat}")
-                print(f"About to forward with tokenized_chat.input_ids.shape: {tokenized_chat['input_ids'].shape}")
-                print(f"About to forward with tokenized_chat.attention_mask.shape: {tokenized_chat['attention_mask'].shape}")
-=======
                 print_timey(f"About to generate with tokenized_chat: {tokenized_chat}")
                 print_timey(f"About to generate with tokenized_chat.input_ids.shape: {tokenized_chat['input_ids'].shape}")
->>>>>>> e24a315b
+                print_timey(f"About to generate with tokenized_chat.attention_mask.shape: {tokenized_chat['attention_mask'].shape}")
             
             outputs = self._model.generate(**tokenized_chat, return_dict_in_generate=True, max_new_tokens=max_new_tokens)
             if self.debug_mode:
@@ -176,32 +172,18 @@
 
             del outputs
 
-<<<<<<< HEAD
             # TODO: Update generate_responses_forced() to also handle full conversations
             #   list[list[dict]]: list of conversations, e.g. [[{"role": "user", "content": ...}, ...]]
-            if isinstance(prompts[0], str):
+            if isinstance(prompt[0], str):
+                if self.debug_mode:
+                    print_timey(f"Force-forwarding responses to get logits & activations...")
                 forced_responses = self.generate_responses_forced(
                     prompts,
                     decoded_responses,
                     exposed_activations_request=exposed_activations_request
                 )
-=======
-            if self.debug_mode:
-                print_timey(f"Force-forwarding responses to get logits & activations...")
-            forced_responses = self.generate_responses_forced(
-                prompts,
-                decoded_responses,
-                exposed_activations_request=exposed_activations_request
-            )
-            if self.debug_mode:
-                print_timey(f"Force-forwarding complete. Returning LLMResponses!")
-
-            return LLMResponses(
-                responses_strings=decoded_responses,
-                responses_logits=forced_responses.responses_logits,
-                activation_layers=forced_responses.activation_layers if exposed_activations_request else None
-            )
->>>>>>> e24a315b
+                if self.debug_mode:
+                    print_timey(f"Force-forwarding complete. Returning LLMResponses!")
 
                 return LLMResponses(
                     responses_strings=decoded_responses,
