from abc import ABC, abstractmethod
import collections
import contextlib
from enum import Enum
import gc
import time
import logging
from typing import Callable, List, Dict, Any, Optional, Tuple, Union

from prompt_toolkit import prompt
import torch

from transformers import AutoModelForCausalLM, AutoTokenizer
from oat_evaluation.llms.llm import LLM, ExposedActivationsRequest, LLMResponses, TokenSelectionMethod
from oat_evaluation.utils import FlopCounter, print_timey
from contextlib import contextmanager

<<<<<<< HEAD

=======
>>>>>>> 4793d702
@contextmanager
def add_fwd_hooks(module_forward_pre_hooks: List[Tuple[torch.nn.Module, Callable]]):
    handles = []
    try:
        for module, hook_fn in module_forward_pre_hooks:
            handle = module.register_forward_pre_hook(hook_fn)
            handles.append(handle)
        yield
    finally:
        # Remove all hooks
        for handle in handles:
            handle.remove()

class AutoLLM(LLM):

    def __init__(self, model_path, dtype=torch.bfloat16, debug_mode=False):
        self.debug_mode = debug_mode
        if self.debug_mode:
            torch._logging.set_logs(dynamo=True,
                                    aot=True,
                                    graph=True,
                                    inductor=True,
                                    )
        else:
            torch._logging.set_logs(dynamo=False,
                                    aot=False,
                                    graph=False,
                                    inductor=False,
                                    )

        print_timey(f"Loading model from {model_path}...")

        #torch._dynamo.config.cache_size_limit = 64  # Increase cache size
        # --- Speed Improvement Suggestion ---
        # Try adding attn_implementation if supported by model and hardware
        # Requires: pip install flash-attn
        # Check model documentation/Hugging Face page for compatibility.
        try:
             self._model = AutoModelForCausalLM.from_pretrained(
                 model_path,
                 device_map="cuda:0", # Use single CUDA device instead of auto
                 torch_dtype=dtype,
                 trust_remote_code=True,
                 attn_implementation="flash_attention_2" # Use Flash Attention 2
             )
             print_timey("Model loaded with Flash Attention 2.")
        except ImportError:
             print_timey("Flash Attention 2 not available or not installed. Falling back.")
             self._model = AutoModelForCausalLM.from_pretrained(
                model_path, device_map="cuda:0", torch_dtype=dtype, trust_remote_code=True
            )
        except Exception as e: # Catch other potential errors like model incompatibility
             print_timey(f"Failed to load with Flash Attention 2 ({e}). Falling back.")
             self._model = AutoModelForCausalLM.from_pretrained(
                model_path, device_map="cuda:0", torch_dtype=dtype, trust_remote_code=True
            )

        print_timey("Model loaded. Loading tokenizer...")
        # Override LAT llama tokenizer (not sure why it breaks)
        is_lat_llama = "lat-llama" in model_path or "robust_llama" in model_path
        self._tokenizer = AutoTokenizer.from_pretrained(model_path if not is_lat_llama else "meta-llama/Meta-Llama-3-8B-Instruct")
        print_timey("Tokenizer loaded.")

        self.prepare_model()

    @property
    def num_params(self) -> int:
        return self._num_params

    def set_offsets(self, target_layer_offset: int = 0, target_token_start_offset: int = 0, target_token_end_offset: int = 0):
        self.target_layer_offset = target_layer_offset
        self.target_token_start_offset = target_token_start_offset
        self.target_token_end_offset = target_token_end_offset
        print(f"Set offsets: target_layer_offset = {self.target_layer_offset}, target_token_start_offset = {self.target_token_start_offset}, target_token_end_offset = {self.target_token_end_offset}")

    def prepare_model(self):
        print(f"Preparing model...")

        self._num_params = self._model.num_parameters()

        # Consider disabling grad here, until an attack is run...?
        # --- Speed Improvement Suggestion ---
        # Try compiling the model (requires PyTorch 2.0+)
        # This happens *after* loading but before use.
        # Mode can be tuned: None, "default", "reduce-overhead", "max-autotune"
        # Start with default or reduce-overhead. max-autotune takes longer initially.
        try:
            # Ensure model is fully on device before compiling if using device_map
            self._model.to(self.device) # May not be needed with device_map="auto"
            # TODO: Reintroduce torch.compile(). Doesn't seem to work with full_eval_test.py as torch.compile() returns a function, so self._model.generation_config (below) will not work
            # print_timey("Attempting to compile model with torch.compile...")
            # # Note: Compilation might fail for some models or require specific PyTorch/CUDA versions.
            # if self.reduce_compile_overhead:
            #     self._model = torch.compile(self._model, 
            #                 mode="reduce-overhead", 
            #                 dynamic=True, # dynamic=True might help with variable sequence lengths
            #     )
            # else:
            #     self._model = torch.compile(self._model, 
            #                 dynamic=True, # dynamic=True might help with variable sequence lengths
            #                 options={
            #                     # "triton.cudagraphs": True,  # Enable CUDA graphs for static workloads. Could try enabling if we pad with static batch sizes and sequence lengths
            #                     "dynamic_shapes": True,
            #                     "epilogue_fusion": True,    # Fuse epilogue operations
            #                     "max_autotune": True,        # Autotune kernel configurations
            #                     "verbose_inductor": False,
            #                 }
            #     )
            # print_timey("Model compiled successfully.")
        except Exception as e:
            print_timey(f"torch.compile failed: {e}. Proceeding without compilation.")

        # Pad from left, in case we run a soft-suffix attack...
        self._tokenizer.padding_side = "left"
        if self._tokenizer.pad_token:
            pass
        elif self._tokenizer.unk_token:
            self._tokenizer.pad_token_id = self._tokenizer.unk_token_id
        elif self._tokenizer.eos_token:
            self._tokenizer.pad_token_id = self._tokenizer.eos_token_id
        else:
            self._tokenizer.add_special_tokens({"pad_token": "<|pad|>"})

        self._model.generation_config.pad_token_id = self._tokenizer.pad_token_id

        # Transformer blocks in a list; useful for extracting activations
        self._model_block_modules = self._get_block_modules()
        self._model_embedding_layer = self._model.get_input_embeddings()

        # Get pad token in other forms
        self.pad_token_id = torch.tensor(self._tokenizer.pad_token_id, device=self.device).unsqueeze(0).unsqueeze(0)
        self.pad_embedding = self._token_ids_to_embeddings(self.pad_token_id).to(self.dtype).detach()

        self._figure_out_chat_function()

        if self.debug_mode:
            print(f"Loaded model with left-padding token: {self._tokenizer.pad_token}")

    # TODO: write unit tests to check that size of logits etc is consistent across different input types...
    # And check that the first "prediction" logit corresponds to the first response token...
    def generate_responses(
        self,
        prompts: Union[List[str], List[torch.Tensor], list[list[dict]]],
        exposed_activations_request: Optional[ExposedActivationsRequest] = None,
        max_new_tokens: int = 64,
        requires_grad: bool = True,
    ) -> LLMResponses:
        """
        Generate responses for the given prompts using the model.
        
        Args:
            prompts: The prompts to generate responses for. Accepted formats include:
                list[str]: list of prompt strings
                list[torch.Tensor]: list of tensors, each representing a prompt
                list[list[dict]]: list of conversations, e.g. [[{"role": "user", "content": ...}, ...]]
            exposed_activations_request: Request specifying which activation layers to extract
            max_new_tokens: Maximum number of new tokens to generate.
            requires_grad: If True, gradients will be computed for the forward pass. Defaults to True.
            
        Returns:
            LLMResponses containing the generated responses, their logits, and the extracted activation layers.
        """
        # Check if we need to split into batches
        batch_size = 16
        if len(prompts) > batch_size:
            # Split prompts into batches and process each batch
            all_responses = []
            all_logits = []
            all_activations = []
            
            for i in range(0, len(prompts), batch_size):
                batch_prompts = prompts[i:i+batch_size]
                batch_result = self.generate_responses(
                    batch_prompts,
                    exposed_activations_request=exposed_activations_request,
                    max_new_tokens=max_new_tokens,
                    requires_grad=requires_grad,
                )
                
                all_responses.extend(batch_result.responses_strings)
                all_logits.extend(batch_result.responses_logits)
                
                if batch_result.activation_layers is not None:
                    all_activations.extend(batch_result.activation_layers)
                
                del batch_result
                if not requires_grad:
                    torch.cuda.empty_cache()
                
            return LLMResponses(
                responses_strings=all_responses,
                responses_logits=all_logits,
                activation_layers=all_activations if exposed_activations_request else None
            )

        # Choose context based on requires_grad
        context = contextlib.nullcontext() if requires_grad else torch.no_grad()

        with context:
            if isinstance(prompts[0], str) or isinstance(prompts[0], list):
                if isinstance(prompts[0], list):
                    # Conversation histories
                    assert isinstance(prompts[0][0], dict)
                    messages = prompts
                else:
                    # Add special token chat template & padding!
                    messages = [
                        [{"role": "user", "content": prompt}]
                        for prompt in prompts
                    ]
                tokenized_chat = self._tokenize_chat(messages, add_generation_prompt=True)

                if self.debug_mode:
                    print_timey(f"About to generate with tokenized_chat: {tokenized_chat}")
                    print_timey(f"About to generate with tokenized_chat.input_ids.shape: {tokenized_chat['input_ids'].shape}")
                    print_timey(f"About to generate with tokenized_chat.attention_mask.shape: {tokenized_chat['attention_mask'].shape}")
                
                outputs = self._model.generate(**tokenized_chat, 
                                               return_dict_in_generate=True,
                                               max_new_tokens=max_new_tokens,
                                               use_cache=True,
                                               )
                if self.debug_mode:
                    print_timey("Model generation complete. Decoding...")
                start_length = tokenized_chat["input_ids"].shape[1]

                decoded_responses = [
                    self._tokenizer.decode(seq[start_length:], skip_special_tokens=True)
                    for seq in outputs.sequences
                ]

                if self.debug_mode:
                    print_timey(f"Outputs.sequences: {outputs.sequences}")
                    print_timey(f"Decoded responses (len {len(decoded_responses)}): {decoded_responses}")

                sequences = outputs.sequences
                del outputs

                # TODO: Update generate_responses_forced() to also handle full conversations
                #   list[list[dict]]: list of conversations, e.g. [[{"role": "user", "content": ...}, ...]]
                if isinstance(prompts[0], str):
                    if self.debug_mode:
                        print_timey("Force-forwarding responses to get logits & activations...")
                    forced_responses = self.generate_responses_forced(
                        prompts,
                        decoded_responses,
                        exposed_activations_request=exposed_activations_request,
                        requires_grad=requires_grad,
                    )
                    if self.debug_mode:
                        print_timey("Force-forwarding complete. Returning LLMResponses!")

                    return LLMResponses(
                        responses_strings=decoded_responses,
                        responses_logits=forced_responses.responses_logits,
                        activation_layers=forced_responses.activation_layers if exposed_activations_request else None
                    )
                else:
                    return LLMResponses(decoded_responses, None, None)
            else:
                responses_embeddings = []

                gen_embeddings = [self._embeddings_to_gen_embeddings(prompt_embedding.unsqueeze(0)) for prompt_embedding in prompts]
                if self.debug_mode: print(f"Generated gen embeddings of shapes {[e.shape for e in gen_embeddings]}...")
                # now perform left-padding
                gen_embeddings_tensor, attention_masks = self._left_pad_embeddings(gen_embeddings)
                if self.debug_mode: print_timey(f"Turned into padded tensor of shape {gen_embeddings_tensor.shape}, with attention masks of shape {attention_masks.shape}... About to generate!")

                outputs = self._model.generate(inputs_embeds=gen_embeddings_tensor,
                                               attention_mask=attention_masks, 
                                               return_dict_in_generate=True, 
                                               max_new_tokens=max_new_tokens,
                                               use_cache=True,
                                               )
                start_length = gen_embeddings_tensor.shape[1]

                sequences = outputs.sequences
                if self.debug_mode: print_timey(f"Generation complete. Outputs.sequences (len {len(sequences)}), shapes {[s.shape for s in sequences]}: {sequences}")

                decoded_responses = [
                    self._tokenizer.decode(seq, skip_special_tokens=True)
                    for seq in sequences
                ]
                del outputs
                if not requires_grad:
                    torch.cuda.empty_cache()

                if self.debug_mode: print(f"Decoded responses (len {len(decoded_responses)}): {decoded_responses}")

                # Convert to embeddings
                responses_embeddings = [self.string_to_embedding(response) for response in decoded_responses]
                if self.debug_mode: print(f"Responses embeddings (len {len(responses_embeddings)}) shapes {[e.shape for e in responses_embeddings]}...")

                forced_responses = self.generate_responses_forced(
                    prompts,
                    responses_embeddings,
                    exposed_activations_request=exposed_activations_request,
                    requires_grad=requires_grad,
                )

                return LLMResponses(
                    responses_strings=decoded_responses,
                    responses_logits=forced_responses.responses_logits,
                    activation_layers=forced_responses.activation_layers if exposed_activations_request else None
                )

    @property
    def device(self) -> torch.device:
        return self._model.device

    def _left_pad_embeddings(
        self,
        embeddings: List[torch.Tensor]
    ) -> Tuple[torch.Tensor, torch.Tensor]:
        """
        Left-pad a list of embeddings (each of shape (1, seq_len_i, embedding_size))
        to the same max sequence length using the given pad_embedding (1, 1, embedding_size).

        Returns:
            A tensor of shape (batch_size, max_seq_len, embedding_size)
        """
        # Ensure pad_embedding is the correct shape
        assert self.pad_embedding.dim() == 3 and self.pad_embedding.size(0) == 1 and self.pad_embedding.size(1) == 1

        embedding_size = self.pad_embedding.size(-1)
        seq_lens = [emb.size(1) for emb in embeddings]
        max_seq_len = max(seq_lens)

        padded_embeddings = []
        attention_masks = []
        for emb in embeddings:
            seq_len = emb.size(1)
            pad_len = max_seq_len - seq_len
            if pad_len > 0:
                # Repeat self.pad_embedding to match pad_len
                padding = self.pad_embedding.expand(1, pad_len, embedding_size)
                padded = torch.cat([padding, emb], dim=1)
                attention_mask = torch.cat([torch.zeros(1, pad_len), torch.ones(1, seq_len)], dim=1)
            else:
                padded = emb
                attention_mask = torch.ones(1, seq_len)
            padded_embeddings.append(padded)
            attention_masks.append(attention_mask)

        embeddings = torch.cat(padded_embeddings, dim=0).to(self._model.device)  # (batch_size, max_seq_len, embedding_size)
        attention_masks = torch.cat(attention_masks, dim=0).to(self._model.device)  # (batch_size, max_seq_len)
        return embeddings, attention_masks


    def _figure_out_chat_function(self):
        # Let's try to figure out how to turn embeddings into chat-template embeddings!
        # First, let's establish what "chat-template" embed we actually want.
        # i.e. let's embed pre and post chat and compare them...

        prompt = "How to bake?"
        response = "This is how."

        # Returns (batch_size, seq_len, vocab_size)
        prompt_token_ids = self._tokenizer(prompt, return_tensors="pt", add_special_tokens=False).to("cuda")
        prompt_embeddings = self._model_embedding_layer(prompt_token_ids["input_ids"])
        response_token_ids = self._tokenizer(response, return_tensors="pt", add_special_tokens=False).to("cuda")
        response_embeddings = self._model_embedding_layer(response_token_ids["input_ids"])

        messages = [
            [
                {"role": "user", "content": prompt},
                {"role": "assistant", "content": response}
            ]
        ]
        chat_token_ids = self._tokenize_chat(messages, add_generation_prompt=False)
        chat_embeddings = self._model_embedding_layer(chat_token_ids["input_ids"])

        prompt_insertion_index = -1
        response_insertion_index = -1
        for i in range(chat_embeddings.shape[1]):
            if chat_embeddings[0, i].equal(prompt_embeddings[0, 0]) and prompt_insertion_index == -1:
                # Insertion here!
                if self.debug_mode:
                    print(f"Found chat template intro length {i}, outro length {chat_embeddings.shape[1] - i - prompt_embeddings.shape[1]}")
                prompt_insertion_index = i
            if chat_embeddings[0, i].equal(response_embeddings[0, 0]):
                response_insertion_index = i
                break

        if prompt_insertion_index == -1 or response_insertion_index == -1:
            raise ValueError("Failed to find insertion index for prompt or response")

        self._chat_intro = chat_embeddings[0, :prompt_insertion_index].unsqueeze(0).detach() # shape (1, intro_len)
        self._chat_middle = chat_embeddings[0, prompt_insertion_index+prompt_embeddings.shape[1]:response_insertion_index].unsqueeze(0).detach() # shape (1, middle_len)
        self._chat_outro = chat_embeddings[0, response_insertion_index+response_embeddings.shape[1]:].unsqueeze(0).detach() # shape (1, outro_len)
        self._chat_outro_token_ids = chat_token_ids["input_ids"][0, response_insertion_index+response_embeddings.shape[1]:].detach() # shape (outro_len)

        # Expects prompt and response to be of shape (batch_size, seq_len, ...)
        self._embeddings_to_chat_embeddings = lambda prompt, response: torch.cat((self._chat_intro, prompt, self._chat_middle, response, self._chat_outro), dim=1)
        self._embeddings_to_gen_embeddings = lambda prompt: torch.cat((self._chat_intro, prompt, self._chat_middle), dim=1)
        

    def string_to_token_ids(self, input_string, add_response_ending=False):
        """Output shape (seq_len)"""
        if not isinstance(input_string, str):
            print(f"CRITICAL_DEBUG: string_to_token_ids received non-string input! Type: {type(input_string)}, Value (first 100 chars): '{str(input_string)[:100]}'")
        # print_timey(f"String to token ids: input string of length {len(input_string)}...") # Old log
        if self.debug_mode: # More detailed logging
            print_timey(f"string_to_token_ids: input_string (len {len(input_string)}): '{input_string[:200]}'")

        tokenization_output = self._tokenizer(input_string, return_tensors="pt", add_special_tokens=False)
        
        if "input_ids" not in tokenization_output:
            print(f"CRITICAL_ERROR: 'input_ids' not found in tokenizer output for string (len {len(input_string)}): '{input_string[:200]}'. Output keys: {tokenization_output.keys()}")
            # Return an empty long tensor to prevent further errors, though this indicates a serious problem
            return torch.tensor([], dtype=torch.long, device=self._model.device)

        input_ids_tensor_from_tokenizer = tokenization_output["input_ids"]

        # The tokenizer might return shape (1, seq_len) if input_string is a single string.
        # We expect a 1D tensor of IDs here after [0].
        if input_ids_tensor_from_tokenizer.ndim == 2 and input_ids_tensor_from_tokenizer.shape[0] == 1:
            input_ids_1d = input_ids_tensor_from_tokenizer[0]
        elif input_ids_tensor_from_tokenizer.ndim == 1:
            input_ids_1d = input_ids_tensor_from_tokenizer
        else:
            print(f"CRITICAL_ERROR: Unexpected shape from tokenizer for 'input_ids': {input_ids_tensor_from_tokenizer.shape} for string (len {len(input_string)}): '{input_string[:200]}'")
            return torch.tensor([], dtype=torch.long, device=self._model.device)


        # === CRITICAL DTYPE CHECK ===
        if input_ids_1d.dtype != torch.long:
            print(f"CRITICAL_DEBUG: Tokenizer produced 'input_ids' with dtype {input_ids_1d.dtype} (expected torch.long)!")
            print(f"CRITICAL_DEBUG: Problematic input_string (len {len(input_string)}): '{input_string[:200]}'")
            print(f"CRITICAL_DEBUG: Problematic input_ids values (first 10): {input_ids_1d.flatten()[:10]}")
            # This is a workaround to allow execution to continue, but the root cause needs to be found.
            # It's possible the float values are not meaningful as token IDs.
            print(f"CRITICAL_DEBUG: Forcing cast of problematic input_ids to torch.long.")
            input_ids_1d = input_ids_1d.long() 
        
        input_tokens = input_ids_1d.to(self._model.device)

        if add_response_ending:
            if self.debug_mode:
                print_timey(f"Adding response ending of length {self._chat_outro_token_ids.shape[0]} (specifically: {self._chat_outro_token_ids}) to input tokens of length {input_tokens.shape[0]}...")
            # Ensure _chat_outro_token_ids is also long, though it should be by construction
            if self._chat_outro_token_ids.dtype != torch.long:
                 print(f"CRITICAL_DEBUG: _chat_outro_token_ids has dtype {self._chat_outro_token_ids.dtype}! Forcing long.")
                 self._chat_outro_token_ids = self._chat_outro_token_ids.long().to(self._model.device) # also ensure on correct device
            
            # Ensure input_tokens is on the same device as _chat_outro_token_ids before cat
            # (already handled by .to(self._model.device) above if _chat_outro_token_ids is also on _model.device)
            return torch.cat((input_tokens, self._chat_outro_token_ids.to(input_tokens.device)), dim=0)
        else:
            if self.debug_mode:
                print_timey(f"string_to_token_ids: returning tokens of length {input_tokens.shape[0]}...")
            return input_tokens


    def string_to_token_ids(self, input_string, add_response_ending=False):
        """Output shape (seq_len)"""
        #print_timey(f"String to token ids: input string of length {len(input_string)}...")
        input_tokens = self._tokenizer(input_string, return_tensors="pt", add_special_tokens=False)["input_ids"][0].to(self._model.device)
        if add_response_ending:
            if self.debug_mode:
                print_timey(f"Adding response ending of length {self._chat_outro_token_ids.shape[0]} (specifically: {self._chat_outro_token_ids}) to input tokens of length {input_tokens.shape[0]}...")
            return torch.cat((input_tokens, self._chat_outro_token_ids), dim=0)
        else:
            if self.debug_mode:
                print_timey(f"String to token ids: returning tokens of length {input_tokens.shape[0]}...")
            return input_tokens

    def _token_ids_to_embeddings(self, token_ids: torch.Tensor) -> torch.Tensor:
        """Expects input shape (batch_size, seq_len). Outputs shape (batch_size, seq_len, embedding_size)."""
        # Ensure token_ids are of integer type (long or int) as expected by nn.Embedding
        if not (token_ids.dtype == torch.long or token_ids.dtype == torch.int):
            # This warning can be helpful for debugging if this case is hit unexpectedly.
            # print_timey(f"Warning: _token_ids_to_embeddings received token_ids with dtype {token_ids.dtype}. Casting to long.")
            try:
                token_ids = token_ids.long()
            except RuntimeError as e:
                print_timey(f"ERROR: Failed to cast token_ids to long. Original dtype: {token_ids.dtype}, contents: {token_ids}. Error: {e}")
                raise
        return self._model_embedding_layer(token_ids)


    def generate_responses_forced(
        self,
        prompts_or_embeddings: Union[List[str], List[torch.Tensor]],
        target_responses_or_embeddings: Union[List[str], List[torch.Tensor]],
        exposed_activations_request: Optional[ExposedActivationsRequest] = None,
        add_response_ending: bool = False,
        requires_grad: bool = True,
    ) -> LLMResponses:
        """
        Generate responses for the given prompts using the model, while forcing the outputs.
        This function is useful for extracting activations & logits for a target response, e.g. for soft-suffix attacks.
        
        Args:
            prompts_or_embeddings: The prompts to generate responses for, as a list of strings or of naked embeddings (i.e. no special tokens or padding). Each of shape (seq_len (varying), embedding_size), or a string.
            target_responses_or_embeddings: The target responses to force the model to generate. Each of shape (seq_len (varying), embedding_size), or a string.
            exposed_activations_request: Request specifying which activation layers to extract
            add_response_ending: Whether to include response ending tokens in logits/activations.
            requires_grad: If True, gradients will be computed for the forward pass. Defaults to True.
            
        Returns:
            LLMResponses containing the generated responses, their logits, and the extracted activation layers.
        """

        # Check if we need to split into batches
        batch_size = 16
        if len(prompts_or_embeddings) > batch_size:
            # Split prompts and responses into batches and process each batch
            all_responses = []
            all_logits = []
            all_activations = []
            
            for i in range(0, len(prompts_or_embeddings), batch_size):
                batch_prompts = prompts_or_embeddings[i:i+batch_size]
                batch_responses = target_responses_or_embeddings[i:i+batch_size]
                batch_result = self.generate_responses_forced(
                    batch_prompts,
                    batch_responses,
                    exposed_activations_request=exposed_activations_request,
                    add_response_ending=add_response_ending,
                    requires_grad=requires_grad
                )
                
                all_responses.extend(batch_result.responses_strings)
                all_logits.extend(batch_result.responses_logits)
                
                if batch_result.activation_layers is not None:
                    all_activations.extend(batch_result.activation_layers)
                
                # Clear batch results to free memory
                del batch_result
                gc.collect()
                torch.cuda.empty_cache()
                
            return LLMResponses(
                responses_strings=all_responses,
                responses_logits=all_logits,
                activation_layers=all_activations if exposed_activations_request else None
            )
        
        if self.debug_mode:
            print_timey(f"Generating responses forced for {len(prompts_or_embeddings)} prompts... requires_grad={requires_grad}")

        assert len(prompts_or_embeddings) == len(target_responses_or_embeddings)
        # Choose context based on requires_grad
        context = contextlib.nullcontext() if requires_grad else torch.no_grad()

        with context:
            if isinstance(prompts_or_embeddings[0], torch.Tensor):
                assert isinstance(target_responses_or_embeddings[0], torch.Tensor)
                assert len(prompts_or_embeddings[0].shape) == 2
                assert len(target_responses_or_embeddings[0].shape) == 2

                # check dtypes
                assert prompts_or_embeddings[0].dtype == target_responses_or_embeddings[0].dtype, f"Prompts and target responses must have the same dtype, but got {prompts_or_embeddings[0].dtype} and {target_responses_or_embeddings[0].dtype}"
                assert prompts_or_embeddings[0].dtype == self.dtype, f"Prompts and target responses must have the same dtype as the model, but got {prompts_or_embeddings[0].dtype} and {self.dtype}"

                # add batch dimension
                prompts_or_embeddings = [prompt.unsqueeze(0) for prompt in prompts_or_embeddings]
                target_responses_or_embeddings = [response.unsqueeze(0) for response in target_responses_or_embeddings]
            else:
                assert isinstance(prompts_or_embeddings[0], str)
                assert isinstance(target_responses_or_embeddings[0], str)

            # Set up hooks for extracting activations
            raw_activations_list = [] # Will store list[tensor(batch, seq, hidden)]
            fwd_extraction_hooks = []
            if exposed_activations_request:
                target_layers_raw = [li + self.target_layer_offset for li in exposed_activations_request.extract_layers_indices]
                target_layers = [li for li in target_layers_raw if li >= 0 and li < len(self._model_block_modules)]
                if len(target_layers_raw) != len(target_layers):
                    print(f"WARNING: Some target layers were out of range, so we ignored them. Target layers raw length: {len(target_layers_raw)}, target layers filtered length: {len(target_layers)}")
                
                # Make raw_activations_list the right size initially
                raw_activations_list = [None] * len(target_layers)

                # Modified hook to place tensor at the correct index
                def activation_extraction_hook_simple(destination: List[Optional[torch.Tensor]], index: int, debug_mode: bool = False):
                    def hook_fn(module, input):
                        # Ensure list is mutable if needed (though pre-sized should be ok)
                        if debug_mode:
                            print(f"Hook for layer index {index} triggered with input[0] shape: {input[0].shape}")
                        # We shouldn't detach here, because we want to backprop through the activations
                        destination[index] = input[0]
                    return hook_fn

                fwd_extraction_hooks = [(
                        self._model_block_modules[layer],
                        activation_extraction_hook_simple(destination=raw_activations_list, index=i, debug_mode=self.debug_mode)
                    ) for i, layer in enumerate(target_layers)
                ]

            if isinstance(prompts_or_embeddings[0], str) or isinstance(prompts_or_embeddings[0], list):
                # Add special token chat template & padding!
                if isinstance(prompts_or_embeddings[0], str):
                    messages = [
                        [
                            {"role": "user", "content": prompt},
                            {"role": "assistant", "content": target_response}
                        ]
                        for prompt, target_response in zip(prompts_or_embeddings, target_responses_or_embeddings)
                    ]
                else:
                    messages = prompts_or_embeddings
                    for conv, target_response in zip(prompts_or_embeddings, target_responses_or_embeddings):
                        conv.append({"role": "assistant", "content": target_response})
                tokenized_chat = self._tokenize_chat(messages, add_generation_prompt=False)

                if self.debug_mode:
                    print(f"Tokenized chat: {tokenized_chat}")
                    print(f"About to forward with tokenized_chat, with input_ids.shape: {tokenized_chat['input_ids'].shape}")
                if self.debug_mode:
                    print_timey(f"About to force-forward string inputs...")
                with add_fwd_hooks(fwd_extraction_hooks):
                    outputs = self._model.forward(**tokenized_chat)
                if self.debug_mode:
                    print_timey(f"Force-forwarding complete. Now turning strings into token ids...")
                original_response_lengths = [self.string_to_token_ids(response).shape[0] for response in target_responses_or_embeddings]
            else:
                chat_embeddings = [self._embeddings_to_chat_embeddings(prompt, response) for prompt, response in zip(prompts_or_embeddings, target_responses_or_embeddings)]
                if self.debug_mode:
                    print(f"Chat embeddings: {chat_embeddings}")
                chat_embeddings_tensor, attention_masks = self._left_pad_embeddings(chat_embeddings)

                if self.debug_mode:
                    print(f"Chat embeddings tensor: {chat_embeddings_tensor}")
                    print(f"Attention masks: {attention_masks}")
                    print(f"About to forward with embeddings tensor shape: {chat_embeddings_tensor.shape}")
                if self.debug_mode:
                    print_timey(f"About to force-forward embedding inputs...")
                with add_fwd_hooks(fwd_extraction_hooks):
                    outputs = self._model.forward(
                        inputs_embeds=chat_embeddings_tensor,
                        attention_mask=attention_masks,
                        #use_cache=False # test to try preventing graph issues...
                    )
                if self.debug_mode:
                    print_timey(f"Force-forwarding complete.")
                original_response_lengths = [response.shape[1] for response in target_responses_or_embeddings]

            if self.debug_mode:
                print(f"Outputs: {outputs}")
                print(f"Outputs.logits.shape: {outputs.logits.shape}") # shape (batch_size, seq_len, vocab_size)

            # Now we just need to trim the logits down to the response prediction only...
            if self.debug_mode:
                print(f"Original response lengths: {original_response_lengths}")
            

            trimmed_logits = []
            for i, response_length in enumerate(original_response_lengths):
                response_start = outputs.logits.shape[1]-self._chat_outro.shape[1]-response_length-1
                response_end = outputs.logits.shape[1]-self._chat_outro.shape[1]-1

                if add_response_ending:
                    if self.debug_mode:
                        print(f"Althrough ordinarily we'd trim to {response_start}:{response_end}, we're adding the response ending back on, so including all of end except final...")
                    response_logits = outputs.logits[i, response_start:-1]
                    if self.debug_mode:
                        print(f"We got response start {response_start} for response {i} of length {response_length}, including chat outro of length {self._chat_outro.shape[1]}... So appending logits of shape {response_logits.shape}")
                else:
                    response_logits = outputs.logits[i, response_start:response_end]
                    if self.debug_mode:
                        print(f"We got response start {response_start} and end {response_end} for response {i} of length {response_length}... So appending logits of shape {response_logits.shape}")
                trimmed_logits.append(response_logits)
            
            decoded_responses = [self._logits_to_strings(logit.unsqueeze(0))[0] for logit in trimmed_logits]

            if self.debug_mode:
                print(f"Decoded responses: {decoded_responses}")

            # --- Process Activations ---
            final_activation_layers = None
            if exposed_activations_request and raw_activations_list and all(t is not None for t in raw_activations_list):
                # Desired output structure: list[list[tensor(num_tokens, hidden)]]
                # Outer list: batch_size
                # Inner list: num_req_layers
                final_activation_layers = [[] for _ in range(len(prompts_or_embeddings))]

                if self.debug_mode:
                    # map[batch_idx][layer_idx] = (start_idx, end_idx)
                    slice_map = [
                        [None] * len(raw_activations_list)
                        for _ in range(len(prompts_or_embeddings))
                    ]

                # raw_activations_list contains tensors of shape (batch, seq, hidden)
                for layer_idx, full_layer_activation in enumerate(raw_activations_list):
                    # full_layer_activation shape: (batch_size, activation_seq_len, hidden_size)
                    activation_seq_len = full_layer_activation.shape[1] # Use actual seq len from activation

                    for batch_idx in range(len(prompts_or_embeddings)):
                        response_length = original_response_lengths[batch_idx]
                        # Recalculate start/end based on *activation* sequence length
                        # NOTE: Activation seq len might differ slightly from logit seq len depending on model/hook timing,
                        # but often they are the same for pre-hooks. Use the activation tensor's shape.
                        act_slice_start = activation_seq_len - self._chat_outro.shape[1] - response_length - 1 + self.target_token_start_offset
                        act_slice_end = activation_seq_len - self._chat_outro.shape[1] - 1 + self.target_token_end_offset

                        if add_response_ending:
                            act_slice_end = activation_seq_len - 1 # Include tokens for outro

                        if self.debug_mode and slice_map is not None and len(slice_map) > batch_idx and slice_map[batch_idx] is not None and len(slice_map[batch_idx]) > layer_idx:
                            slice_map[batch_idx][layer_idx] = (act_slice_start, act_slice_end)

                        # Basic validation for activation slice indices
                        if act_slice_start < 0 or act_slice_end > activation_seq_len or act_slice_start >= act_slice_end:
                            print(f"Warning: Invalid activation slice for layer {layer_idx}, batch item {batch_idx}. Start: {act_slice_start}, End: {act_slice_end}, ActSeqLen: {activation_seq_len}, RespLen: {response_length}. Adjusting slice indices...")
                            # Getting hidden size correctly:
                            act_slice_start = max(0, act_slice_start)
                            act_slice_end = min(activation_seq_len, act_slice_end)
                            print(f"Adjusted slice indices: Start: {act_slice_start}, End: {act_slice_end}")

                        # Select the slice for this batch item and this layer
                        token_activations = full_layer_activation[batch_idx, act_slice_start:act_slice_end, :]
                        # token_activations shape: (num_req_tokens, hidden_size)

                        if False and self.debug_mode and final_activation_layers:
                            for batch_idx, logit in enumerate(trimmed_logits):
                                # 1) token strings
                                pred_ids     = logit.argmax(dim=-1)
                                pred_tokens  = self._tokenizer.convert_ids_to_tokens(pred_ids.tolist())
                                print(f"[Debug] Response {batch_idx} tokens: {list(enumerate(pred_tokens))}")

                                # 2) activations
                                for layer_idx, acts in enumerate(final_activation_layers[batch_idx]):
                                    if slice_map is not None and len(slice_map) > batch_idx and slice_map[batch_idx] is not None and len(slice_map[batch_idx]) > layer_idx and slice_map[batch_idx][layer_idx] is not None:
                                        start, end = slice_map[batch_idx][layer_idx]
                                        full_len   = raw_activations_list[layer_idx].shape[1]

                                        kept = end - start
                                        trimmed = full_len - kept
                                        print(f"[Debug]  Layer {layer_idx}: full_seq={full_len}, kept_range={start}:{end} "
                                            f"({kept} tokens kept, {trimmed} trimmed), acts.shape={tuple(acts.shape)}")

                                        # per‐index status
                                        status = [(i, 'kept' if start <= i < end else 'trimmed')
                                                for i in range(full_len)]
                                        print(f"[Debug]    indices: {status}")

                                        # sanity check
                                        assert acts.shape[0] == len(pred_tokens), (
                                            f"Mismatch on batch {batch_idx}, layer {layer_idx}: "
                                            f"{acts.shape[0]} activations vs {len(pred_tokens)} tokens"
                                        )

                        # Append to the correct place in the final structure
                        final_activation_layers[batch_idx].append(token_activations)

                if self.debug_mode:
                    print(f"Processed activation structure: {len(final_activation_layers)} batch items.")
                    if final_activation_layers:
                        print(f"First batch item has {len(final_activation_layers[0])} layers.")
                        if final_activation_layers[0]:
                            print(f"First layer tensor shape for first batch item: {final_activation_layers[0][0].shape}")

            # --- Cleanup --- (Outside context block)
            # Clear potentially large tensors. Only clear GPU cache if no grads were needed.
            del outputs 
            del raw_activations_list 
            if not requires_grad:
                torch.cuda.empty_cache()

            if self.debug_mode:
                print_timey(f"Returning LLMResponses from forced forward!")

            # Return logits that may or may not have gradients attached based on requires_grad
            return LLMResponses(
                responses_strings=decoded_responses,
                responses_logits=trimmed_logits, # list length (batch_size), each element shape (response_length (varying), vocab_size)
                activation_layers=final_activation_layers # list (batch_size) -> list (num_req_layers) -> tensor (num_req_tokens, hidden_size)
            )

    def string_to_embedding(self, string: str) -> torch.Tensor:
        """Converts a prompt/response string to a "naked" embedding tensor. i.e. Does not add any special tokens or padding. Returns shape (seq_len, embedding_size)"""

        return self._token_ids_to_embeddings(self.string_to_token_ids(string).unsqueeze(0))[0]

    def _get_block_modules(self) -> List[torch.nn.Module]:
        """Get the transformer block modules for hooking."""
        blocks = []
        for name, module in self._model.named_modules():
            # For Gemma models, the transformer blocks are in model.layers
            if isinstance(module, torch.nn.Module) and hasattr(module, 'self_attn'):
                blocks.append(module)
        return blocks

    def get_num_tokens_in_chat(self, messages: list[list[dict]]) -> int:
        tokenized_chat = self._tokenize_chat(messages)
        return tokenized_chat["input_ids"].numel()
    
    def get_num_tokens_in_strings(self, strings: list[str]) -> int:
        return sum(self.get_num_tokens_in_string(s) for s in strings)

    def get_num_tokens_in_string(self, string: str) -> int:
        tokenized = self._tokenizer(string, return_tensors="pt")
        return tokenized["input_ids"].numel()
    
    def _tokenize_chat(self, messages, **kwargs):
        return self._tokenizer.apply_chat_template(
                    messages,
                    tokenize=kwargs.get("tokenize", True),
                    add_generation_prompt=kwargs.get("add_generation_prompt", False),
                    padding=kwargs.get("padding", True),
                    return_tensors=kwargs.get("return_tensors", "pt"),
                    return_dict=kwargs.get("return_dict", True)
                ).to(self._model.device)

    def _logits_to_strings(self, logits: torch.Tensor) -> List[str]:
        """Converts a logits tensor to a list of strings. Expects shape (batch_size, seq_len, vocab_size)."""
        return self._tokenizer.batch_decode(torch.argmax(logits, dim=-1), skip_special_tokens=False)

    @property
    def num_layers(self) -> int:
        """The number of transformer blocks in the model (i.e. the max number of activation layers to extract)"""
        return len(self._model_block_modules)

    @property
    def vocab_size(self) -> int:
        """The size of the vocabulary of the model (number of possible tokens, i.e. number of columns in the logits tensor)"""
        return len(self._tokenizer)

    @property
    def embedding_size(self) -> int:
        """The number of columns in embedding tensors"""
        return self._model_embedding_layer.embedding_dim

    @property
    def name(self) -> str:
        """The name of the model"""
        return self.__class__.__name__

    @property
    def dtype(self) -> torch.dtype:
        """The dtype of the model"""
        return self._model.dtype

    # TODO: consider how to support attacks injected into activation space...
    # We'll need to be able to extract activations, give them to an arbitrary attack function, then continue generation....
    # I expect we can just add a sort of custom hooks feature into ActivationRequest.

if __name__ == "__main__":
    llm = AutoLLM("/workspace/gemma_2_9b_instruct", debug_mode=True)
    prompts = ["How to bake?", "What is 2+2?"]
    responses = ["First, mix the ingredients.", "4"]

    print("\nSTRING SPACE FORCE:\n")

    resp1 = llm.generate_responses_forced(prompts, responses)
    print(resp1.responses_strings)

    print("\nEMBEDDING SPACE FORCE:\n")

    prompt_embeds = [llm.string_to_embedding(prompt) for prompt in prompts]
    resp_embeds = [llm.string_to_embedding(response) for response in responses]
    resp2 = llm.generate_responses_forced(prompt_embeds, resp_embeds)
    print(resp2.responses_strings)

    print("\nSTRING SPACE GENERATION:\n")

    output = llm.generate_responses(["Hello, how are you?"], ExposedActivationsRequest(extract_layers_indices=[0], token_selection_method=TokenSelectionMethod.ALL_RESPONSE))
    print(output.responses_strings)
    print(output.responses_logits)
    print(len(output.responses_logits))
    print(output.responses_logits[0].shape)

    # TODO: check activation shape...
    print(output.activation_layers)
    print(len(output.activation_layers))
    print(len(output.activation_layers[0]))
    print(output.activation_layers[0][0].shape)

    print("\nEMBEDDING SPACE GENERATION:\n")

    output = llm.generate_responses([llm.string_to_embedding("Hello, how are you?")], ExposedActivationsRequest(extract_layers_indices=[0], token_selection_method=TokenSelectionMethod.ALL_RESPONSE))
    print(output.responses_strings)
    print(output.responses_logits)
    print(len(output.responses_logits))
    print(output.responses_logits[0].shape)

    # TODO: check activation shape...
    print(output.activation_layers)
    print(len(output.activation_layers))
    print(len(output.activation_layers[0]))
    print(output.activation_layers[0][0].shape)<|MERGE_RESOLUTION|>--- conflicted
+++ resolved
@@ -15,10 +15,7 @@
 from oat_evaluation.utils import FlopCounter, print_timey
 from contextlib import contextmanager
 
-<<<<<<< HEAD
-
-=======
->>>>>>> 4793d702
+
 @contextmanager
 def add_fwd_hooks(module_forward_pre_hooks: List[Tuple[torch.nn.Module, Callable]]):
     handles = []
